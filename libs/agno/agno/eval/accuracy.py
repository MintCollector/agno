--- conflicted
+++ resolved
@@ -315,19 +315,12 @@
         print_results: bool = True,
     ) -> Optional[AccuracyResult]:
         if self.agent is None and self.team is None:
-<<<<<<< HEAD
-            logger.error("You need to provide an agent or a team to run the evaluation.")
-
-        if self.agent is not None and self.team is not None:
-            logger.error("Provide only one of 'agent' or 'team' to run the evaluation.")
-=======
             logger.error("You need to provide one of 'agent' or 'team' to run the evaluation.")
             return None
 
         if self.agent is not None and self.team is not None:
             logger.error("Provide only one of 'agent' or 'team' to run the evaluation.")
             return None
->>>>>>> 87dbcd9f
 
         from rich.console import Console
         from rich.live import Live
@@ -628,8 +621,6 @@
                 model_id=model_id,
                 model_provider=model_provider,
                 evaluated_entity_name=evaluated_entity_name,
-<<<<<<< HEAD
-=======
             )
 
         logger.debug(f"*********** Evaluation End: {self.eval_id} ***********")
@@ -718,7 +709,6 @@
                 model_id=model_id,
                 model_provider=model_provider,
                 evaluated_entity_name=evaluated_entity_name,
->>>>>>> 87dbcd9f
             )
 
         logger.debug(f"*********** Evaluation End: {self.eval_id} ***********")
