--- conflicted
+++ resolved
@@ -15,12 +15,8 @@
 from agno.app.utils import generate_id
 from agno.cli.console import console
 from agno.cli.settings import agno_cli_settings
-<<<<<<< HEAD
-from agno.os.connectors.base import BaseConnector
+from agno.os.managers.base import BaseManager
 from agno.os.console import Console
-=======
-from agno.os.managers.base import BaseManager
->>>>>>> 79049ca6
 from agno.os.interfaces.base import BaseInterface
 from agno.os.router import get_base_router, get_console_router
 from agno.os.settings import AgnoAPISettings
@@ -246,28 +242,15 @@
                 )
 
         apps_panel_text = ""
-<<<<<<< HEAD
         for loaded_app in self.apps:
             if loaded_app.type == "knowledge":
-                apps_panel_text += f"[bold]Knowledge Connector:[/bold] {loaded_app.name}\n"
+                apps_panel_text += f"[bold]Knowledge Manager:[/bold] {loaded_app.name}\n"
             elif loaded_app.type == "memory":
-                apps_panel_text += f"[bold]Memory Connector:[/bold] {loaded_app.name}\n"
+                apps_panel_text += f"[bold]Memory Manager:[/bold] {loaded_app.name}\n"
             elif loaded_app.type == "eval":
-                apps_panel_text += f"[bold]Evals Connector:[/bold] {loaded_app.name}\n"
+                apps_panel_text += f"[bold]Evals Manager:[/bold] {loaded_app.name}\n"
             elif loaded_app.type == "session":
-                apps_panel_text += f"[bold]Sessions Connector:[/bold] {loaded_app.name}\n"
-=======
-        for app_type, app_prefix in self.apps_loaded:
-            encoded_endpoint = f"{full_host}:{port}{app_prefix}"
-            if app_type == "knowledge":
-                apps_panel_text += f"[bold green]Knowledge Manager:[/bold green] {encoded_endpoint}\n"
-            elif app_type == "memory":
-                apps_panel_text += f"[bold green]Memory Manager:[/bold green] {encoded_endpoint}\n"
-            elif app_type == "eval":
-                apps_panel_text += f"[bold green]Evals Manager:[/bold green] {encoded_endpoint}\n"
-            elif app_type == "session":
-                apps_panel_text += f"[bold green]Sessions Manager:[/bold green] {encoded_endpoint}\n"
->>>>>>> 79049ca6
+                apps_panel_text += f"[bold]Sessions Manager:[/bold] {loaded_app.name}\n"
             else:
                 log_warning(f"Unknown app type: {loaded_app.type}")
 
