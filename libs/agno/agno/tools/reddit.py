import json
from os import getenv
<<<<<<< HEAD
from typing import Optional, Dict, List, Union
=======
from typing import Dict, List, Optional, Union

>>>>>>> 2ed387f4
from agno.tools import Toolkit
from agno.utils.log import logger

try:
    import praw  # type: ignore
except ImportError:
    raise ImportError("praw` not installed. Please install using `pip install praw`")


class RedditTools(Toolkit):
    def __init__(
        self,
        reddit_instance: Optional[praw.Reddit] = None,
        client_id: Optional[str] = None,
        client_secret: Optional[str] = None,
        user_agent: Optional[str] = None,
        username: Optional[str] = None,
        password: Optional[str] = None,
        get_user_info: bool = True,
        get_top_posts: bool = True,
        get_subreddit_info: bool = True,
        get_trending_subreddits: bool = True,
        get_subreddit_stats: bool = True,
        create_post: bool = True,
    ):
        super().__init__(name="reddit")

        if reddit_instance is not None:
            logger.info("Using provided Reddit instance")
            self.reddit = reddit_instance
        else:
            # Get credentials from environment variables if not provided
            self.client_id = client_id or getenv("REDDIT_CLIENT_ID")
            self.client_secret = client_secret or getenv("REDDIT_CLIENT_SECRET")
            self.user_agent = user_agent or getenv("REDDIT_USER_AGENT", "RedditTools v1.0")
            self.username = username or getenv("REDDIT_USERNAME")
            self.password = password or getenv("REDDIT_PASSWORD")

            self.reddit = None
            # Check if we have all required credentials
            if all([self.client_id, self.client_secret]):
                # Initialize with read-only access if no user credentials
                if not all([self.username, self.password]):
                    logger.info("Initializing Reddit client with read-only access")
                    self.reddit = praw.Reddit(
                        client_id=self.client_id,
                        client_secret=self.client_secret,
                        user_agent=self.user_agent,
                    )
                # Initialize with user authentication if credentials provided
                else:
                    logger.info(f"Initializing Reddit client with user authentication for u/{self.username}")
                    self.reddit = praw.Reddit(
                        client_id=self.client_id,
                        client_secret=self.client_secret,
                        user_agent=self.user_agent,
                        username=self.username,
                        password=self.password,
                    )
            else:
                logger.warning("Missing Reddit API credentials")

        if get_user_info:
            self.register(self.get_user_info)
        if get_top_posts:
            self.register(self.get_top_posts)
        if get_subreddit_info:
            self.register(self.get_subreddit_info)
        if get_trending_subreddits:
            self.register(self.get_trending_subreddits)
        if get_subreddit_stats:
            self.register(self.get_subreddit_stats)
        if create_post:
            self.register(self.create_post)

    def _check_user_auth(self) -> bool:
        """
        Check if user authentication is available for actions that require it.
        Returns:
            bool: True if user is authenticated, False otherwise
        """
        if not self.reddit:
            logger.error("Reddit client not initialized")
            return False

        if not all([self.username, self.password]):
            logger.error("User authentication required. Please provide username and password.")
            return False

        try:
            # Verify authentication by checking if we can get the authenticated user
            self.reddit.user.me()
            return True
        except Exception as e:
            logger.error(f"Authentication error: {e}")
            return False

    def get_user_info(self, username: str) -> str:
        """Get information about a Reddit user."""
        if not self.reddit:
            return "Please provide Reddit API credentials"

        try:
            logger.info(f"Getting info for u/{username}")

            user = self.reddit.redditor(username)
            info: Dict[str, Union[str, int, bool, float]] = {
                "name": user.name,
                "comment_karma": user.comment_karma,
                "link_karma": user.link_karma,
                "is_mod": user.is_mod,
                "is_gold": user.is_gold,
                "is_employee": user.is_employee,
                "created_utc": user.created_utc,
            }

            return json.dumps(info)

        except Exception as e:
            return f"Error getting user info: {e}"

    def get_top_posts(self, subreddit: str, time_filter: str = "week", limit: int = 10) -> str:
        """
        Get top posts from a subreddit for a specific time period.
        Args:
            subreddit (str): Name of the subreddit.
            time_filter (str): Time period to filter posts.
            limit (int): Number of posts to fetch.
        Returns:
            str: JSON string containing top posts.
        """
        if not self.reddit:
            return "Please provide Reddit API credentials"

        try:
            posts = self.reddit.subreddit(subreddit).top(time_filter=time_filter, limit=limit)
            top_posts: List[Dict[str, Union[str, int, float]]] = [
                {
                    "title": post.title,
                    "score": post.score,
                    "url": post.url,
                    "author": str(post.author),
                    "created_utc": post.created_utc,
                }
                for post in posts
            ]
            return json.dumps({"top_posts": top_posts})
        except Exception as e:
            return f"Error getting top posts: {e}"

    def get_subreddit_info(self, subreddit_name: str) -> str:
        """
        Get information about a specific subreddit.
        Args:
            subreddit_name (str): Name of the subreddit.
        Returns:
            str: JSON string containing subreddit information.
        """
        if not self.reddit:
            return "Please provide Reddit API credentials"

        try:
            logger.info(f"Getting info for r/{subreddit_name}")

            subreddit = self.reddit.subreddit(subreddit_name)
            flairs = [flair["text"] for flair in subreddit.flair.link_templates]
            info: Dict[str, Union[str, int, bool, float, List[str]]] = {
                "display_name": subreddit.display_name,
                "title": subreddit.title,
                "description": subreddit.description,
                "subscribers": subreddit.subscribers,
                "created_utc": subreddit.created_utc,
                "over18": subreddit.over18,
                "available_flairs": flairs,
                "public_description": subreddit.public_description,
                "url": subreddit.url,
            }

            return json.dumps(info)

        except Exception as e:
            return f"Error getting subreddit info: {e}"

    def get_trending_subreddits(self) -> str:
        """Get currently trending subreddits."""
        if not self.reddit:
            return "Please provide Reddit API credentials"

        try:
            popular_subreddits = self.reddit.subreddits.popular(limit=5)
            trending: List[str] = [subreddit.display_name for subreddit in popular_subreddits]
            return json.dumps({"trending_subreddits": trending})
        except Exception as e:
            return f"Error getting trending subreddits: {e}"

    def get_subreddit_stats(self, subreddit: str) -> str:
        """
        Get statistics about a subreddit.
        Args:
            subreddit (str): Name of the subreddit.
        Returns:
            str: JSON string containing subreddit statistics
        """
        if not self.reddit:
            return "Please provide Reddit API credentials"

        try:
            sub = self.reddit.subreddit(subreddit)
            stats: Dict[str, Union[str, int, bool, float]] = {
                "display_name": sub.display_name,
                "subscribers": sub.subscribers,
                "active_users": sub.active_user_count,
                "description": sub.description,
                "created_utc": sub.created_utc,
                "over18": sub.over18,
                "public_description": sub.public_description,
            }
            return json.dumps({"subreddit_stats": stats})
        except Exception as e:
            return f"Error getting subreddit stats: {e}"

    def create_post(
        self,
        subreddit: str,
        title: str,
        content: str,
        flair: Optional[str] = None,
        is_self: bool = True,
    ) -> str:
        """
        Create a new post in a subreddit.

        Args:
            subreddit (str): Name of the subreddit to post in.
            title (str): Title of the post.
            content (str): Content of the post (text for self posts, URL for link posts).
            flair (Optional[str]): Flair to add to the post. Must be an available flair in the subreddit.
            is_self (bool): Whether this is a self (text) post (True) or link post (False).
        Returns:
            str: JSON string containing the created post information.
        """
        if not self.reddit:
            return "Please provide Reddit API credentials"

        if not self._check_user_auth():
            return "User authentication required for posting. Please provide username and password."

        try:
            logger.info(f"Creating post in r/{subreddit}")

            subreddit_obj = self.reddit.subreddit(subreddit)

            if flair:
                available_flairs = [f["text"] for f in subreddit_obj.flair.link_templates]
                if flair not in available_flairs:
                    return f"Invalid flair. Available flairs: {', '.join(available_flairs)}"

            if is_self:
                submission = subreddit_obj.submit(
                    title=title,
                    selftext=content,
                    flair_id=flair,
                )
            else:
                submission = subreddit_obj.submit(
                    title=title,
                    url=content,
                    flair_id=flair,
                )
            logger.info(f"Post created: {submission.permalink}")

            post_info: Dict[str, Union[str, int, float]] = {
                "id": submission.id,
                "title": submission.title,
                "url": submission.url,
                "permalink": submission.permalink,
                "created_utc": submission.created_utc,
                "author": str(submission.author),
                "flair": submission.link_flair_text,
            }

            return json.dumps({"post": post_info})

        except Exception as e:
            return f"Error creating post: {e}"<|MERGE_RESOLUTION|>--- conflicted
+++ resolved
@@ -1,11 +1,7 @@
 import json
 from os import getenv
-<<<<<<< HEAD
 from typing import Optional, Dict, List, Union
-=======
-from typing import Dict, List, Optional, Union
-
->>>>>>> 2ed387f4
+
 from agno.tools import Toolkit
 from agno.utils.log import logger
 
