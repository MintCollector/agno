--- conflicted
+++ resolved
@@ -48,121 +48,6 @@
     documents: Optional[List[DocumentCitation]] = None
 
 
-<<<<<<< HEAD
-=======
-@dataclass
-class MessageMetrics:
-    input_tokens: int = 0
-    output_tokens: int = 0
-    total_tokens: int = 0
-
-    audio_tokens: int = 0
-    input_audio_tokens: int = 0
-    output_audio_tokens: int = 0
-    cached_tokens: int = 0
-    cache_write_tokens: int = 0
-    reasoning_tokens: int = 0
-    prompt_tokens: int = 0
-    completion_tokens: int = 0
-    prompt_tokens_details: Optional[dict] = None
-    completion_tokens_details: Optional[dict] = None
-
-    additional_metrics: Optional[dict] = None
-
-    time: Optional[float] = None
-    time_to_first_token: Optional[float] = None
-
-    timer: Optional[Timer] = None
-
-    def to_dict(self) -> Dict[str, Any]:
-        metrics_dict = asdict(self)
-        metrics_dict.pop("timer")
-        metrics_dict = {
-            k: v
-            for k, v in metrics_dict.items()
-            if v is not None and (not isinstance(v, (int, float)) or v != 0) and (not isinstance(v, dict) or len(v) > 0)
-        }
-        return metrics_dict
-
-    def start_timer(self):
-        if self.timer is None:
-            self.timer = Timer()
-        self.timer.start()
-
-    def stop_timer(self, set_time: bool = True):
-        if self.timer is not None:
-            self.timer.stop()
-            if set_time:
-                self.time = self.timer.elapsed
-
-    def set_time_to_first_token(self):
-        if self.timer is not None:
-            self.time_to_first_token = self.timer.elapsed
-
-    def __add__(self, other: "MessageMetrics") -> "MessageMetrics":
-        # Create new instance with summed basic metrics
-        result = MessageMetrics(
-            input_tokens=self.input_tokens + other.input_tokens,
-            output_tokens=self.output_tokens + other.output_tokens,
-            total_tokens=self.total_tokens + other.total_tokens,
-            prompt_tokens=self.prompt_tokens + other.prompt_tokens,
-            completion_tokens=self.completion_tokens + other.completion_tokens,
-            audio_tokens=self.audio_tokens + other.audio_tokens,
-            input_audio_tokens=self.input_audio_tokens + other.input_audio_tokens,
-            output_audio_tokens=self.output_audio_tokens + other.output_audio_tokens,
-            cached_tokens=self.cached_tokens + other.cached_tokens,
-            cache_write_tokens=self.cache_write_tokens + other.cache_write_tokens,
-            reasoning_tokens=self.reasoning_tokens + other.reasoning_tokens,
-        )
-
-        # Handle prompt_tokens_details
-        if self.prompt_tokens_details or other.prompt_tokens_details:
-            result.prompt_tokens_details = {}
-            # Merge from self
-            if self.prompt_tokens_details:
-                result.prompt_tokens_details.update(self.prompt_tokens_details)
-            # Add values from other
-            if other.prompt_tokens_details:
-                for key, value in other.prompt_tokens_details.items():
-                    result.prompt_tokens_details[key] = result.prompt_tokens_details.get(key, 0) + value
-
-        # Handle completion_tokens_details similarly
-        if self.completion_tokens_details or other.completion_tokens_details:
-            result.completion_tokens_details = {}
-            if self.completion_tokens_details:
-                result.completion_tokens_details.update(self.completion_tokens_details)
-            if other.completion_tokens_details:
-                for key, value in other.completion_tokens_details.items():
-                    result.completion_tokens_details[key] = result.completion_tokens_details.get(key, 0) + value
-
-        # Handle additional metrics
-        if self.additional_metrics or other.additional_metrics:
-            result.additional_metrics = {}
-            if self.additional_metrics:
-                result.additional_metrics.update(self.additional_metrics)
-            if other.additional_metrics:
-                result.additional_metrics.update(other.additional_metrics)
-
-        # Sum times if both exist
-        if self.time is not None and other.time is not None:
-            result.time = self.time + other.time
-        elif self.time is not None:
-            result.time = self.time
-        elif other.time is not None:
-            result.time = other.time
-
-        # Handle time_to_first_token (take the first non-None value)
-        result.time_to_first_token = self.time_to_first_token or other.time_to_first_token
-
-        return result
-
-    def __radd__(self, other: "MessageMetrics") -> "MessageMetrics":
-        if other == 0:  # Handle sum() starting value
-            return self
-        return self + other
-
-
->>>>>>> b56d9840
 class Message(BaseModel):
     """Message sent to the Model"""
 
