--- conflicted
+++ resolved
@@ -304,6 +304,7 @@
         Returns:
             ChatCompletion: The chat completion response from the API.
         """
+        logger = get_logger()
         try:
             if self.response_format is not None and self.structured_outputs:
                 if isinstance(self.response_format, type) and issubclass(self.response_format, BaseModel):
@@ -321,9 +322,6 @@
                 **self.request_kwargs,
             )
         except RateLimitError as e:
-<<<<<<< HEAD
-            get_logger().error(f"Rate limit error from OpenAI API: {e}")
-=======
             logger.error(f"Rate limit error from OpenAI API: {e}")
             error_message = e.response.json().get("error", {})
             error_message = (
@@ -331,7 +329,6 @@
                 if isinstance(error_message, dict)
                 else error_message
             )
->>>>>>> 96b0aeb4
             raise ModelProviderError(
                 message=error_message,
                 status_code=e.response.status_code,
@@ -339,12 +336,9 @@
                 model_id=self.id,
             ) from e
         except APIConnectionError as e:
-            get_logger().error(f"API connection error from OpenAI API: {e}")
+            logger.error(f"API connection error from OpenAI API: {e}")
             raise ModelProviderError(message=str(e), model_name=self.name, model_id=self.id) from e
         except APIStatusError as e:
-<<<<<<< HEAD
-            get_logger().error(f"API status error from OpenAI API: {e}")
-=======
             logger.error(f"API status error from OpenAI API: {e}")
             error_message = e.response.json().get("error", {})
             error_message = (
@@ -352,7 +346,6 @@
                 if isinstance(error_message, dict)
                 else error_message
             )
->>>>>>> 96b0aeb4
             raise ModelProviderError(
                 message=error_message,
                 status_code=e.response.status_code,
@@ -360,7 +353,7 @@
                 model_id=self.id,
             ) from e
         except Exception as e:
-            get_logger().error(f"Error from OpenAI API: {e}")
+            logger.error(f"Error from OpenAI API: {e}")
             raise ModelProviderError(message=str(e), model_name=self.name, model_id=self.id) from e
 
     async def ainvoke(self, messages: List[Message]) -> Union[ChatCompletion, ParsedChatCompletion]:
@@ -373,6 +366,7 @@
         Returns:
             ChatCompletion: The chat completion response from the API.
         """
+        logger = get_logger()
         try:
             if self.response_format is not None and self.structured_outputs:
                 if isinstance(self.response_format, type) and issubclass(self.response_format, BaseModel):
@@ -389,9 +383,6 @@
                 **self.request_kwargs,
             )
         except RateLimitError as e:
-<<<<<<< HEAD
-            get_logger().error(f"Rate limit error from OpenAI API: {e}")
-=======
             logger.error(f"Rate limit error from OpenAI API: {e}")
             error_message = e.response.json().get("error", {})
             error_message = (
@@ -399,7 +390,6 @@
                 if isinstance(error_message, dict)
                 else error_message
             )
->>>>>>> 96b0aeb4
             raise ModelProviderError(
                 message=error_message,
                 status_code=e.response.status_code,
@@ -410,9 +400,6 @@
             get_logger().error(f"API connection error from OpenAI API: {e}")
             raise ModelProviderError(message=str(e), model_name=self.name, model_id=self.id) from e
         except APIStatusError as e:
-<<<<<<< HEAD
-            get_logger().error(f"API status error from OpenAI API: {e}")
-=======
             logger.error(f"API status error from OpenAI API: {e}")
             error_message = e.response.json().get("error", {})
             error_message = (
@@ -420,7 +407,6 @@
                 if isinstance(error_message, dict)
                 else error_message
             )
->>>>>>> 96b0aeb4
             raise ModelProviderError(
                 message=error_message,
                 status_code=e.response.status_code,
@@ -428,7 +414,7 @@
                 model_id=self.id,
             ) from e
         except Exception as e:
-            get_logger().error(f"Error from OpenAI API: {e}")
+            logger.error(f"Error from OpenAI API: {e}")
             raise ModelProviderError(message=str(e), model_name=self.name, model_id=self.id) from e
 
     def invoke_stream(self, messages: List[Message]) -> Iterator[ChatCompletionChunk]:
@@ -441,6 +427,7 @@
         Returns:
             Iterator[ChatCompletionChunk]: An iterator of chat completion chunks.
         """
+        logger = get_logger()
         try:
             yield from self.get_client().chat.completions.create(
                 model=self.id,
@@ -450,9 +437,6 @@
                 **self.request_kwargs,
             )  # type: ignore
         except RateLimitError as e:
-<<<<<<< HEAD
-            get_logger().error(f"Rate limit error from OpenAI API: {e}")
-=======
             logger.error(f"Rate limit error from OpenAI API: {e}")
             error_message = e.response.json().get("error", {})
             error_message = (
@@ -460,7 +444,6 @@
                 if isinstance(error_message, dict)
                 else error_message
             )
->>>>>>> 96b0aeb4
             raise ModelProviderError(
                 message=error_message,
                 status_code=e.response.status_code,
@@ -471,9 +454,6 @@
             get_logger().error(f"API connection error from OpenAI API: {e}")
             raise ModelProviderError(message=str(e), model_name=self.name, model_id=self.id) from e
         except APIStatusError as e:
-<<<<<<< HEAD
-            get_logger().error(f"API status error from OpenAI API: {e}")
-=======
             logger.error(f"API status error from OpenAI API: {e}")
             error_message = e.response.json().get("error", {})
             error_message = (
@@ -481,7 +461,6 @@
                 if isinstance(error_message, dict)
                 else error_message
             )
->>>>>>> 96b0aeb4
             raise ModelProviderError(
                 message=error_message,
                 status_code=e.response.status_code,
@@ -489,7 +468,7 @@
                 model_id=self.id,
             ) from e
         except Exception as e:
-            get_logger().error(f"Error from OpenAI API: {e}")
+            logger.error(f"Error from OpenAI API: {e}")
             raise ModelProviderError(message=str(e), model_name=self.name, model_id=self.id) from e
 
     async def ainvoke_stream(self, messages: List[Message]) -> AsyncIterator[ChatCompletionChunk]:
@@ -502,6 +481,7 @@
         Returns:
             Any: An asynchronous iterator of chat completion chunks.
         """
+        logger = get_logger()
         try:
             async_stream = await self.get_async_client().chat.completions.create(
                 model=self.id,
@@ -513,9 +493,6 @@
             async for chunk in async_stream:
                 yield chunk
         except RateLimitError as e:
-<<<<<<< HEAD
-            get_logger().error(f"Rate limit error from OpenAI API: {e}")
-=======
             logger.error(f"Rate limit error from OpenAI API: {e}")
             error_message = e.response.json().get("error", {})
             error_message = (
@@ -523,7 +500,6 @@
                 if isinstance(error_message, dict)
                 else error_message
             )
->>>>>>> 96b0aeb4
             raise ModelProviderError(
                 message=error_message,
                 status_code=e.response.status_code,
@@ -534,9 +510,6 @@
             get_logger().error(f"API connection error from OpenAI API: {e}")
             raise ModelProviderError(message=str(e), model_name=self.name, model_id=self.id) from e
         except APIStatusError as e:
-<<<<<<< HEAD
-            get_logger().error(f"API status error from OpenAI API: {e}")
-=======
             logger.error(f"API status error from OpenAI API: {e}")
             error_message = e.response.json().get("error", {})
             error_message = (
@@ -544,7 +517,6 @@
                 if isinstance(error_message, dict)
                 else error_message
             )
->>>>>>> 96b0aeb4
             raise ModelProviderError(
                 message=error_message,
                 status_code=e.response.status_code,
@@ -552,7 +524,7 @@
                 model_id=self.id,
             ) from e
         except Exception as e:
-            get_logger().error(f"Error from OpenAI API: {e}")
+            logger.error(f"Error from OpenAI API: {e}")
             raise ModelProviderError(message=str(e), model_name=self.name, model_id=self.id) from e
 
     # Override base method
